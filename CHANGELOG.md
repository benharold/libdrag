--- conflicted
+++ resolved
@@ -6,29 +6,6 @@
 and this project adheres to [Semantic Versioning](https://semver.org/spec/v2.0.0.html).
 
 ## [Unreleased]
-
-<<<<<<< HEAD
-## [0.1.0-alpha] - 2025-07-16
-=======
-### Added
-- Initial release of libdrag library
-- Cross-platform drag racing simulation
-- NHRA/IHRA timing system support
-- Christmas tree light sequence simulation
-- Basic vehicle positioning and staging simulation  
-- JSON API for easy integration
-- Race orchestration system
-- High-precision timing components
-- Configurable racing formats
-
-### Features
-- Complete drag racing event simulation
-- Real-time race monitoring
-- Results and status reporting
-- Clean shutdown procedures
-
-## [0.1.0] - 2025-06-27
->>>>>>> a7fb04a7
 
 ### Added
 - Initial public release of libdrag library
