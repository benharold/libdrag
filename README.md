# libdrag

[![Go Reference](https://pkg.go.dev/badge/github.com/benharold/libdrag.svg)](https://pkg.go.dev/github.com/benharold/libdrag)
[![Go Report Card](https://goreportcard.com/badge/github.com/benharold/libdrag)](https://goreportcard.com/report/github.com/benharold/libdrag)
[![License: MIT](https://img.shields.io/badge/License-MIT-yellow.svg)](https://opensource.org/licenses/MIT)

> **⚠️ Work in Progress**: This library is under active development. While functional for basic drag racing simulation, it is not yet fully compliant with all NHRA/IHRA standards. See [Compliance Status](#compliance-status) below.

<<<<<<< HEAD
A cross-platform Go library for accurately simulating NHRA and IHRA drag racing events, including CompuLink auto-start systems, Christmas tree sequencing, high-precision timing, and race orchestration.
=======
A cross-platform Go library for accurately simulating NHRA and IHRA drag racing events, including professional auto-start systems, Christmas tree sequencing, high-precision timing, and race orchestration.
>>>>>>> a7fb04a7

## 🚧 Project Status

**Current Version**: v0.1.0-alpha (In Development)

This library currently implements core drag racing simulation with:
<<<<<<< HEAD
- ✅ Basic CompuLink auto-start system (three-light rule)
=======
- ✅ Basic auto-start system (three-light rule)
>>>>>>> a7fb04a7
- ✅ Christmas tree sequencing (Pro/Sportsman)
- ✅ High-precision timing system
- ✅ Concurrent race support
- ✅ Event-driven architecture
- ⚠️ **Partial NHRA/IHRA compliance** (see [docs/nhra-ihra-compliance.md](docs/nhra-ihra-compliance.md))

**Not yet production-ready for professional racing events.**

## Features

- 🏁 **Accurate Race Simulation**: Simulates NHRA/IHRA drag racing with realistic timing
- 🚦 **Christmas Tree**: Full Christmas tree light sequence simulation
- ⏱️ **Precision Timing**: High-precision timing system for accurate race results  
- 🚗 **Vehicle Simulation**: Basic vehicle positioning and staging simulation
- 🎮 **Cross-Platform**: Works on Windows, macOS, Linux, and mobile platforms
- 📊 **JSON API**: Clean JSON interface for easy integration
- 🔧 **Configurable**: Flexible configuration system for different racing formats
- 🏆 **Concurrent Races**: Support for multiple simultaneous races with unique IDs

## Installation

```bash
go get github.com/benharold/libdrag
```

## Quick Start

### Basic Usage

```go
package main

import (
    "fmt"
    "time"
    "github.com/benharold/libdrag/pkg/api"
)

func main() {
    // Create and initialize the libdrag API
    libdragAPI := api.NewLibDragAPI()
    
    if err := libdragAPI.Initialize(); err != nil {
        panic(err)
    }
    
    // Start multiple races
    raceID1, err := libdragAPI.StartRaceWithID()
    if err != nil {
        panic(err)
    }
    
    raceID2, err := libdragAPI.StartRaceWithID()
    if err != nil {
        panic(err)
    }
    
    // Monitor races independently
    for !libdragAPI.IsRaceCompleteByID(raceID1) || !libdragAPI.IsRaceCompleteByID(raceID2) {
        time.Sleep(100 * time.Millisecond)
        
        // Get status for each race
        fmt.Println("Race 1 Status:", libdragAPI.GetRaceStatusJSONByID(raceID1))
        fmt.Println("Race 2 Status:", libdragAPI.GetRaceStatusJSONByID(raceID2))
    }
    
    // Get results for each race
    fmt.Println("Race 1 Results:", libdragAPI.GetResultsJSONByID(raceID1))
    fmt.Println("Race 2 Results:", libdragAPI.GetResultsJSONByID(raceID2))
    
    // Clean shutdown
    if err := libdragAPI.Stop(); err != nil {
        panic(err)
    }
}
```

## API Reference

### Core API

- `NewLibDragAPI()` - Create a new libdrag API instance
- `Initialize() error` - Initialize the racing system
- `Stop() error` - Shutdown the system and cleanup all races

### Race Management
- `StartRaceWithID() (string, error)` - Start a new race and return unique race ID
- `IsRaceCompleteByID(raceID string) bool` - Check if a specific race is finished
- `GetResultsJSONByID(raceID string) string` - Get race results as JSON for specific race
- `GetTreeStatusJSONByID(raceID string) string` - Get Christmas tree status for specific race
- `GetRaceStatusJSONByID(raceID string) string` - Get race status for specific race
- `CompleteRace(raceID string) error` - Manually complete and cleanup a race

### Configuration & Management

- `Reset() error` - Clear all active races but keep API initialized
- `GetActiveRaceCount() int` - Get number of currently active races
- `GetMaxConcurrentRaces() int` - Get maximum allowed concurrent races
- `SetMaxConcurrentRaces(max int)` - Set maximum allowed concurrent races

## Testing & Development

### Running Tests

libdrag includes comprehensive unit tests that validate all core drag racing functionality. The tests cover timing calculations, Christmas tree sequences, configuration, and race orchestration.

#### Basic Test Execution

```bash
# Run all tests
go test ./...

# Run tests with verbose output
go test -v ./...

# Run tests for specific packages
go test ./pkg/timing ./pkg/tree ./pkg/config

# Run a specific test
go test -v ./pkg/timing -run TestReactionTimeCalculation
```

#### Test Coverage Reports

##### Generate Coverage Profile
```bash
# Generate coverage profile for all packages
go test -coverprofile=coverage.out ./...

# Generate coverage for specific packages only
go test -coverprofile=coverage.out ./pkg/timing ./pkg/tree ./pkg/config
```

##### View Coverage in Terminal
```bash
# Show coverage summary
go test -cover ./...

# Show detailed function-by-function coverage
go tool cover -func=coverage.out

# Show total coverage percentage
go tool cover -func=coverage.out | grep "total"
```

##### Generate HTML Coverage Report
```bash
# Generate interactive HTML coverage report
go tool cover -html=coverage.out -o coverage.html

# Open coverage report in browser (macOS)
open coverage.html

# Open coverage report in browser (Linux)
xdg-open coverage.html

# Open coverage report in browser (Windows)
start coverage.html
```

#### Coverage Targets by Component

The library maintains high test coverage for core drag racing functionality:

- **🚦 Christmas Tree (`pkg/tree`)**: **68%+ coverage**
  - Pre-stage/stage light sequences
  - Pro vs Sportsman tree timing (0.4s vs 0.5s)
  - Tree arming and error handling

- **⏱️ Timing System (`pkg/timing`)**: **75%+ coverage**
  - Reaction time calculations
  - 60-foot, 1/8 mile, 1/4 mile splits
  - Red light detection (jumping the start)
  - Speed trap calculations

- **⚙️ Configuration (`pkg/config`)**: **60%+ coverage**
  - NHRA-standard defaults
  - Track and beam layout validation
  - Tree sequence configurations

#### Test Categories

**Unit Tests**: Test individual components in isolation
```bash
go test ./pkg/timing -v    # Timing calculations
go test ./pkg/tree -v      # Christmas tree logic
go test ./pkg/config -v    # Configuration validation
```

**Integration Tests**: Test component interactions
```bash
go test ./pkg/orchestrator -v  # Race coordination
go test ./pkg/api -v           # End-to-end API
```

#### Continuous Integration

For CI/CD pipelines, use these commands:

```bash
# Run tests with coverage and fail if below threshold
go test -coverprofile=coverage.out ./... && \
go tool cover -func=coverage.out | grep "total" | \
awk '{print $3}' | sed 's/%//' | \
awk '{if($1<50) exit 1}'

# Generate coverage badge data
go test -coverprofile=coverage.out ./... && \
go tool cover -func=coverage.out | grep "total" | \
awk '{print "Coverage: " $3}'
```

#### Performance Testing

```bash
# Run benchmarks
go test -bench=. ./...

# Run benchmarks with memory profiling
go test -bench=. -benchmem ./...

# Profile CPU usage during tests
go test -cpuprofile=cpu.prof ./pkg/timing
go tool pprof cpu.prof
```

### Development Guidelines

#### Running the Demo

```bash
# Build and run the main demo
go run main.go

# Build and run the command-line demo
go run cmd/libdrag/main.go

# Build standalone binary
go build -o libdrag-demo main.go
./libdrag-demo
```

#### Code Quality Checks

```bash
# Format code
go fmt ./...

# Lint code (requires golangci-lint)
golangci-lint run

# Vet code for issues
go vet ./...

# Check for unused dependencies
go mod tidy
```

## Architecture

The library is structured with clear separation of concerns:

- **pkg/api**: Public API interface with support for concurrent races
- **pkg/orchestrator**: Race orchestration and coordination
- **pkg/timing**: High-precision timing system
- **pkg/tree**: Christmas tree light sequence
- **pkg/component**: Component system architecture
- **pkg/config**: Configuration management
- **pkg/events**: Event bus system for component communication
- **internal/vehicle**: Basic vehicle simulation (internal implementation)

## Racing Formats Supported

- NHRA Pro Tree (0.4 second intervals)
- NHRA Sportsman Tree (0.5 second intervals)
- IHRA formats
- Custom timing configurations

## Concurrent Racing

The library supports multiple simultaneous races with these features:

- **Race IDs**: Each race gets a unique UUID for tracking
- **Configurable Limits**: Set maximum concurrent races (default: 10)
- **Automatic Cleanup**: Races are automatically cleaned up when complete
- **Resource Management**: Efficient memory usage with proper cleanup
- **Timeout Protection**: Races automatically timeout after 30 seconds

## Compliance Status

### ✅ Currently Implemented (NHRA/IHRA Compliant)
- Three-light rule auto-start activation (NHRA 4.4.1, IHRA 3.2.2)
- Pro Tree (0.4s) and Sportsman Tree (0.5s) sequences
- Basic staging timeouts (7s Professional, 10s Sportsman)
- Random delay generation (0.6-1.1s Pro, 0.6-1.4s Sportsman)
- Guard beam violation detection
- Emergency stop protocols

### ❌ Not Yet Implemented (Critical for Full Compliance)
- **Deep staging restrictions enforcement** (Super Gas/Stock/Street classes)
- **Centerline violation detection** (Required for professional events)
- **Complete class configurations** (missing 10+ NHRA/IHRA classes)
- **Enhanced safety systems** (boundary beams, backup timing)
- **Race director override capabilities**
- **Anti-cheating systems** (delay box detection)

See [docs/nhra-ihra-compliance.md](docs/nhra-ihra-compliance.md) for detailed compliance status.

## Use Cases

- **Racing Games**: Integrate realistic drag racing into gaming applications
- **Training Simulators**: Practice timing and reaction for real racers
- **Mobile Apps**: Build drag racing apps for iOS/Android
- **Analysis Tools**: Analyze racing data and performance
- **Educational**: Learn about drag racing timing and procedures
- **Multi-User Platforms**: Support multiple simultaneous users/races
- **Development Reference**: Study CompuLink auto-start system implementation

## Future Possibilities

As a hobby project, development happens when time and interest allow. Potential future enhancements include:

### Enhanced Compliance Features
- Deep staging restriction enforcement
- Complete NHRA/IHRA class configurations
- Enhanced auto-start system features
- Centerline violation detection

### Advanced Features
- Race director control panel
- Hardware integration support
- Anti-cheating detection systems
- Enhanced safety protocols

### Community Contributions
- IHRA-specific rule variations
- Regional track configurations
- Performance optimizations
- Documentation improvements

No timelines are set - contributions and development happen organically based on community interest and available time.

## Contributing

🎯 **Contributions welcome!** This hobby project would benefit from:

- **Drag racing experts** with NHRA/IHRA rule knowledge
- **Timing system experience** (CompuLink, etc.)
- **Go developers** interested in motorsports
- **Documentation improvements**
- **Test coverage expansion**

### Getting Started
1. Fork the repository
2. Create a feature branch (`git checkout -b feature/amazing-feature`)
3. Make your changes
4. Add tests for new functionality
5. Ensure `make test` passes
6. Submit a pull request

## License

This project is licensed under the MIT License - see the [LICENSE](LICENSE) file for details.

## Support & Community

- 🐛 **Bug Reports**: [Create an issue](https://github.com/benharold/libdrag/issues)
- 💡 **Feature Requests**: [Create an issue](https://github.com/benharold/libdrag/issues)
- 💬 **Questions**: [GitHub Discussions](https://github.com/benharold/libdrag/discussions)
- 📖 **Documentation**: [docs/](docs/) directory

## Acknowledgments

- **NHRA** and **IHRA** for drag racing standards and specifications
- **CompuLink** for auto-start system protocols
- The drag racing community for technical expertise and feedback<|MERGE_RESOLUTION|>--- conflicted
+++ resolved
@@ -6,22 +6,14 @@
 
 > **⚠️ Work in Progress**: This library is under active development. While functional for basic drag racing simulation, it is not yet fully compliant with all NHRA/IHRA standards. See [Compliance Status](#compliance-status) below.
 
-<<<<<<< HEAD
-A cross-platform Go library for accurately simulating NHRA and IHRA drag racing events, including CompuLink auto-start systems, Christmas tree sequencing, high-precision timing, and race orchestration.
-=======
 A cross-platform Go library for accurately simulating NHRA and IHRA drag racing events, including professional auto-start systems, Christmas tree sequencing, high-precision timing, and race orchestration.
->>>>>>> a7fb04a7
 
 ## 🚧 Project Status
 
 **Current Version**: v0.1.0-alpha (In Development)
 
 This library currently implements core drag racing simulation with:
-<<<<<<< HEAD
-- ✅ Basic CompuLink auto-start system (three-light rule)
-=======
 - ✅ Basic auto-start system (three-light rule)
->>>>>>> a7fb04a7
 - ✅ Christmas tree sequencing (Pro/Sportsman)
 - ✅ High-precision timing system
 - ✅ Concurrent race support
