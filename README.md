# libdrag

[![Go Reference](https://pkg.go.dev/badge/github.com/benharold/libdrag.svg)](https://pkg.go.dev/github.com/benharold/libdrag)
[![Go Report Card](https://goreportcard.com/badge/github.com/benharold/libdrag)](https://goreportcard.com/report/github.com/benharold/libdrag)
[![License: MIT](https://img.shields.io/badge/License-MIT-yellow.svg)](https://opensource.org/licenses/MIT)

> **⚠️ Work in Progress**: This library is under active development. While functional for basic drag racing simulation, it is not yet fully compliant with all NHRA/IHRA standards. See [Compliance Status](#compliance-status) below.

<<<<<<< HEAD
A cross-platform Go library for accurately simulating NHRA and IHRA drag racing events, including CompuLink auto-start systems, Christmas tree sequencing, high-precision timing, and race orchestration.
=======
A cross-platform Go library for accurately simulating NHRA and IHRA drag racing events, including professional auto-start systems, Christmas tree sequencing, high-precision timing, and race orchestration.
>>>>>>> 8ae47fc4

## 🚧 Project Status

**Current Version**: v0.1.0-alpha (In Development)

This library currently implements core drag racing simulation with:
<<<<<<< HEAD
- ✅ Basic CompuLink auto-start system (three-light rule)
=======
- ✅ Basic auto-start system (three-light rule)
>>>>>>> 8ae47fc4
- ✅ Christmas tree sequencing (Pro/Sportsman)
- ✅ High-precision timing system
- ✅ Concurrent race support
- ✅ Event-driven architecture
- ⚠️ **Partial NHRA/IHRA compliance** (see [docs/nhra-ihra-compliance.md](docs/nhra-ihra-compliance.md))

**Not yet production-ready for professional racing events.**

## Features

- 🏁 **Accurate Race Simulation**: Simulates NHRA/IHRA drag racing with realistic timing
- 🚦 **Christmas Tree**: Full Christmas tree light sequence simulation
- ⏱️ **Precision Timing**: High-precision timing system for accurate race results
- 🚗 **Vehicle Simulation**: Configurable vehicle performance characteristics
- 🎮 **Cross-Platform**: Works on Windows, macOS, Linux, and mobile platforms
- 📊 **JSON API**: Clean JSON interface for easy integration
- 🔧 **Configurable**: Flexible configuration system for different racing formats
- 🏆 **Concurrent Races**: Support for multiple simultaneous races with unique IDs

## Installation

```bash
go get github.com/benharold/libdrag
```

## Quick Start

### Basic Usage

```go
package main

import (
    "fmt"
    "time"
    "github.com/benharold/libdrag/pkg/api"
)

func main() {
    // Create and initialize the libdrag API
    libdragAPI := api.NewLibDragAPI()
    
    if err := libdragAPI.Initialize(); err != nil {
        panic(err)
    }
    
    // Start multiple races
    raceID1, err := libdragAPI.StartRaceWithID()
    if err != nil {
        panic(err)
    }
    
    raceID2, err := libdragAPI.StartRaceWithID()
    if err != nil {
        panic(err)
    }
    
    // Monitor races independently
    for !libdragAPI.IsRaceCompleteByID(raceID1) || !libdragAPI.IsRaceCompleteByID(raceID2) {
        time.Sleep(100 * time.Millisecond)
        
        // Get status for each race
        fmt.Println("Race 1 Status:", libdragAPI.GetRaceStatusJSONByID(raceID1))
        fmt.Println("Race 2 Status:", libdragAPI.GetRaceStatusJSONByID(raceID2))
    }
    
    // Get results for each race
    fmt.Println("Race 1 Results:", libdragAPI.GetResultsJSONByID(raceID1))
    fmt.Println("Race 2 Results:", libdragAPI.GetResultsJSONByID(raceID2))
    
    // Clean shutdown
    if err := libdragAPI.Stop(); err != nil {
        panic(err)
    }
}
```

## API Reference

### Core API

- `NewLibDragAPI()` - Create a new libdrag API instance
- `Initialize() error` - Initialize the racing system
- `Stop() error` - Shutdown the system and cleanup all races

### Race Management

#### Legacy Single Race API
- `StartRace() error` - Start a new drag race (legacy method)
- `IsRaceComplete() bool` - Check if the current race is finished
- `GetResultsJSON() string` - Get race results as JSON
- `GetTreeStatusJSON() string` - Get Christmas tree status as JSON
- `GetRaceStatusJSON() string` - Get current race status as JSON

#### Multi-Race API with IDs
- `StartRaceWithID() (string, error)` - Start a new race and return unique race ID
- `IsRaceCompleteByID(raceID string) bool` - Check if a specific race is finished
- `GetResultsJSONByID(raceID string) string` - Get race results as JSON for specific race
- `GetTreeStatusJSONByID(raceID string) string` - Get Christmas tree status for specific race
- `GetRaceStatusJSONByID(raceID string) string` - Get race status for specific race
- `CompleteRace(raceID string) error` - Manually complete and cleanup a race

### Configuration & Management

- `Reset() error` - Clear all active races but keep API initialized
- `GetActiveRaceCount() int` - Get number of currently active races
- `GetMaxConcurrentRaces() int` - Get maximum allowed concurrent races
- `SetMaxConcurrentRaces(max int)` - Set maximum allowed concurrent races

## Testing & Development

### Running Tests

libdrag includes comprehensive unit tests that validate all core drag racing functionality. The tests cover timing calculations, Christmas tree sequences, configuration, and race orchestration.

#### Basic Test Execution

```bash
# Run all tests
go test ./...

# Run tests with verbose output
go test -v ./...

# Run tests for specific packages
go test ./pkg/timing ./pkg/tree ./pkg/config

# Run a specific test
go test -v ./pkg/timing -run TestReactionTimeCalculation
```

#### Test Coverage Reports

##### Generate Coverage Profile
```bash
# Generate coverage profile for all packages
go test -coverprofile=coverage.out ./...

# Generate coverage for specific packages only
go test -coverprofile=coverage.out ./pkg/timing ./pkg/tree ./pkg/config
```

##### View Coverage in Terminal
```bash
# Show coverage summary
go test -cover ./...

# Show detailed function-by-function coverage
go tool cover -func=coverage.out

# Show total coverage percentage
go tool cover -func=coverage.out | grep "total"
```

##### Generate HTML Coverage Report
```bash
# Generate interactive HTML coverage report
go tool cover -html=coverage.out -o coverage.html

# Open coverage report in browser (macOS)
open coverage.html

# Open coverage report in browser (Linux)
xdg-open coverage.html

# Open coverage report in browser (Windows)
start coverage.html
```

#### Coverage Targets by Component

The library maintains high test coverage for core drag racing functionality:

- **🚦 Christmas Tree (`pkg/tree`)**: **80%+ coverage**
  - Pre-stage/stage light sequences
  - Pro vs Sportsman tree timing (0.4s vs 0.5s)
  - Tree arming and error handling

- **⏱️ Timing System (`pkg/timing`)**: **55%+ coverage**
  - Reaction time calculations
  - 60-foot, 1/8 mile, 1/4 mile splits
  - Red light detection (jumping the start)
  - Speed trap calculations

- **⚙️ Configuration (`pkg/config`)**: **60%+ coverage**
  - NHRA-standard defaults
  - Track and beam layout validation
  - Tree sequence configurations

#### Test Categories

**Unit Tests**: Test individual components in isolation
```bash
go test ./pkg/timing -v    # Timing calculations
go test ./pkg/tree -v      # Christmas tree logic
go test ./pkg/config -v    # Configuration validation
```

**Integration Tests**: Test component interactions
```bash
go test ./pkg/orchestrator -v  # Race coordination
go test ./pkg/api -v           # End-to-end API
```

#### Continuous Integration

For CI/CD pipelines, use these commands:

```bash
# Run tests with coverage and fail if below threshold
go test -coverprofile=coverage.out ./... && \
go tool cover -func=coverage.out | grep "total" | \
awk '{print $3}' | sed 's/%//' | \
awk '{if($1<50) exit 1}'

# Generate coverage badge data
go test -coverprofile=coverage.out ./... && \
go tool cover -func=coverage.out | grep "total" | \
awk '{print "Coverage: " $3}'
```

#### Performance Testing

```bash
# Run benchmarks
go test -bench=. ./...

# Run benchmarks with memory profiling
go test -bench=. -benchmem ./...

# Profile CPU usage during tests
go test -cpuprofile=cpu.prof ./pkg/timing
go tool pprof cpu.prof
```

### Development Guidelines

#### Running the Demo

```bash
# Build and run the main demo
go run main.go

# Build and run the command-line demo
go run cmd/libdrag/main.go

# Build standalone binary
go build -o libdrag-demo main.go
./libdrag-demo
```

#### Code Quality Checks

```bash
# Format code
go fmt ./...

# Lint code (requires golangci-lint)
golangci-lint run

# Vet code for issues
go vet ./...

# Check for unused dependencies
go mod tidy
```

## Architecture

The library is structured with clear separation of concerns:

- **pkg/api**: Public API interface with support for concurrent races
- **pkg/orchestrator**: Race orchestration and coordination
- **pkg/timing**: High-precision timing system
- **pkg/tree**: Christmas tree light sequence
- **pkg/component**: Component system architecture
- **pkg/config**: Configuration management
- **pkg/events**: Event bus system for component communication
- **internal/vehicle**: Vehicle simulation (internal implementation)

## Racing Formats Supported

- NHRA Pro Tree (0.4 second intervals)
- NHRA Sportsman Tree (0.5 second intervals)
- IHRA formats
- Custom timing configurations

## Concurrent Racing

The library supports multiple simultaneous races with these features:

- **Race IDs**: Each race gets a unique UUID for tracking
- **Configurable Limits**: Set maximum concurrent races (default: 10)
- **Automatic Cleanup**: Races are automatically cleaned up when complete
- **Resource Management**: Efficient memory usage with proper cleanup
- **Timeout Protection**: Races automatically timeout after 30 seconds

## Compliance Status

### ✅ Currently Implemented (NHRA/IHRA Compliant)
- Three-light rule auto-start activation (NHRA 4.4.1, IHRA 3.2.2)
- Pro Tree (0.4s) and Sportsman Tree (0.5s) sequences
- Basic staging timeouts (7s Professional, 10s Sportsman)
- Random delay generation (0.6-1.1s Pro, 0.6-1.4s Sportsman)
- Guard beam violation detection
- Emergency stop protocols

### ❌ Not Yet Implemented (Critical for Full Compliance)
- **Deep staging restrictions enforcement** (Super Gas/Stock/Street classes)
- **Centerline violation detection** (Required for professional events)
- **Complete class configurations** (missing 10+ NHRA/IHRA classes)
- **Enhanced safety systems** (boundary beams, backup timing)
- **Race director override capabilities**
- **Anti-cheating systems** (delay box detection)

See [docs/nhra-ihra-compliance.md](docs/nhra-ihra-compliance.md) for detailed compliance status.

## Use Cases

- **Racing Games**: Integrate realistic drag racing into gaming applications
- **Training Simulators**: Practice timing and reaction for real racers
- **Mobile Apps**: Build drag racing apps for iOS/Android
- **Analysis Tools**: Analyze racing data and performance
- **Educational**: Learn about drag racing timing and procedures
- **Multi-User Platforms**: Support multiple simultaneous users/races
- **Development Reference**: Study CompuLink auto-start system implementation

## Future Possibilities

As a hobby project, development happens when time and interest allow. Potential future enhancements include:

### Enhanced Compliance Features
- Deep staging restriction enforcement
- Complete NHRA/IHRA class configurations
- Enhanced auto-start system features
- Centerline violation detection

### Advanced Features
- Race director control panel
- Hardware integration support
- Anti-cheating detection systems
- Enhanced safety protocols

### Community Contributions
- IHRA-specific rule variations
- Regional track configurations
- Performance optimizations
- Documentation improvements

No timelines are set - contributions and development happen organically based on community interest and available time.

## Contributing

🎯 **Contributions welcome!** This hobby project would benefit from:

- **Drag racing experts** with NHRA/IHRA rule knowledge
- **Timing system experience** (CompuLink, etc.)
- **Go developers** interested in motorsports
- **Documentation improvements**
- **Test coverage expansion**

### Getting Started
1. Fork the repository
2. Create a feature branch (`git checkout -b feature/amazing-feature`)
3. Make your changes
4. Add tests for new functionality
5. Ensure `make test` passes
6. Submit a pull request

## License

This project is licensed under the MIT License - see the [LICENSE](LICENSE) file for details.

## Support & Community

- 🐛 **Bug Reports**: [Create an issue](https://github.com/benharold/libdrag/issues)
- 💡 **Feature Requests**: [Create an issue](https://github.com/benharold/libdrag/issues)
- 💬 **Questions**: [GitHub Discussions](https://github.com/benharold/libdrag/discussions)
- 📖 **Documentation**: [docs/](docs/) directory

## Acknowledgments

- **NHRA** and **IHRA** for drag racing standards and specifications
- **CompuLink** for auto-start system protocols
- The drag racing community for technical expertise and feedback<|MERGE_RESOLUTION|>--- conflicted
+++ resolved
@@ -5,23 +5,13 @@
 [![License: MIT](https://img.shields.io/badge/License-MIT-yellow.svg)](https://opensource.org/licenses/MIT)
 
 > **⚠️ Work in Progress**: This library is under active development. While functional for basic drag racing simulation, it is not yet fully compliant with all NHRA/IHRA standards. See [Compliance Status](#compliance-status) below.
-
-<<<<<<< HEAD
-A cross-platform Go library for accurately simulating NHRA and IHRA drag racing events, including CompuLink auto-start systems, Christmas tree sequencing, high-precision timing, and race orchestration.
-=======
 A cross-platform Go library for accurately simulating NHRA and IHRA drag racing events, including professional auto-start systems, Christmas tree sequencing, high-precision timing, and race orchestration.
->>>>>>> 8ae47fc4
-
 ## 🚧 Project Status
 
 **Current Version**: v0.1.0-alpha (In Development)
 
 This library currently implements core drag racing simulation with:
-<<<<<<< HEAD
-- ✅ Basic CompuLink auto-start system (three-light rule)
-=======
 - ✅ Basic auto-start system (three-light rule)
->>>>>>> 8ae47fc4
 - ✅ Christmas tree sequencing (Pro/Sportsman)
 - ✅ High-precision timing system
 - ✅ Concurrent race support
