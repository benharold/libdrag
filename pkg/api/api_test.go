--- conflicted
+++ resolved
@@ -35,13 +35,8 @@
 		t.Fatalf("Initialize failed: %v", err)
 	}
 
-<<<<<<< HEAD
-	// Arm race
-	err = api.StartRace()
-=======
 	// Start race with ID
 	raceID, err := api.StartRaceWithID()
->>>>>>> a7fb04a7
 	if err != nil {
 		t.Fatalf("StartRaceWithID failed: %v", err)
 	}
